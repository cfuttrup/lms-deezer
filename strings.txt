PLUGIN_DEEZER_NAME
	EN	Deezer

PLUGIN_DEEZER_DESC
	DE	Deezer Plugin zur Integration mit LMS, ohne Verbindung zu MySqueezebox.com.
	EN	Deezer Plugin for LMS, does not depend on MySqueezebox.com.
	FR	Plugin Deezer pour LMS (sans lien avec MySqueezebox.com).

PLUGIN_DEEZER_REGISTER
	DE	Klicken Sie "Konto hinzufügen" um das Deezer Loginfenster zu öffnen, und dem
	DE	Plugin Zugriff auf ihr Konto zu geben. Der ARL Wert wird benötigt, um verlustfrei
	DE	streamen zu können. Hinweise zum Finden des Wertes kennen Google, Youtube oder Reddit.
	DE	<br>BEACHTEN SIE BITTE, dass das Plugin zwingend ein Premium Konto benötigt.
	EN	Click "Add Account" to open a Deezer login page and allow the plugin to access
	EN	your account. The ARL token is required and you can use Google, YouTube or Reddit
	EN	to figure out of to get it. <br>PLEASE NOTE THAT ONLY PREMIUM ACCOUNT CAN BE USED
	FR	Cliquer sur "Ajouter un compte" pour se connecter à Deezer et en accepter l'utilisation
	FR	par le plugin. Le jeton ARL est nécessaire. Utilisez Google, YouTube ou Reddit pour
	FR	savoir comment l'obtenir. <br>SEULS LES COMPTES PREMIUM SONT UTILISABLES.

PLUGIN_DEEZER_AUTH_FAILED
	DE	Anmeldung fehlgeschlagen, oder kein Premium Konto.
	EN	Authorization failed, or no Premium account.

PLUGIN_DEEZER_ADD_ACCOUNT
	CS	Přidat účet
	DA	Tilføj konto
	DE	Konto hinzufügen
	EN	Add Account
	FR	Ajouter un compte
	IT	Aggiungi Account
	NL	Account toevoegen

PLUGIN_DEEZER_AUTH
	CS	Autorizace Deezer
	DA	Autoriser Deezer
	DE	Deezer Anmeldung
	EN	Deezer Authorization
	FR	Autorisation Deezer
	NL	Deezer Autorisatie
	IT	Autorizza Deezer

PLUGIN_DEEZER_IMPORT_LIBRARY
	CS	Importovat
	DA	Importer
	DE	Importieren
	EN	Import
	FR	Importer
	IT	Import
	NL	Importeren

PLUGIN_DEEZER_ACCOUNT
	CS	Účet
	DA	Konto
	DE	Konto
	EN	Account
	ES	Cuenta
	FI	Tili
	FR	Compte
	IT	Account
	NL	Account
	NO	Konto
	PL	Konto
	RU	Учетная запись
	SV	Konto

PLUGIN_DEEZER_FOLLOW_LINK
	DA	Det efterfølgende link tager dig til Deezer for at autorisere. Her skal du give Logitech Media Server adgang til din Deezer konto. Efter du er logget på, så kom tilbage hertil:
	DE	Der folgende Link führt Sie zu Deezer zur Authentifizierung. Bitte folgen Sie ihm, um dem Logitech Media Server Zugriff auf Ihr Deezer-Konto zu gewähren. Sobald Sie die Anmeldung abgeschlossen haben, kommen Sie hierher zurück:
	EN	The following link takes you to Deezer for authentication. Please follow it grant Logitech Media Server access to your Deezer account. Once you've completed sign-in come back here:
	FR	Le lien suivant vous mènera à Deezer pour authentification. Veuillez le suivre pour accorder à Logitech Media Server l'accès à votre compte Deezer. Une fois votre inscription terminée, revenez ici :
	IT	Il seguente link reindirizza all'autenticazione di Deezer. Per favore, garantisci l'accesso al tuo account Deezer a Logitech Media Server e torna in questa pagina una volta completato il login.

PLUGIN_DEEZER_REQUIRES_CREDENTIALS
	DA	Gå til Settings/advanced/Deezer for at autorisere med Deezer
	DE	Bitte melden Sie sich in den Server-Einstellungen unter Erweitert/Deezer an Deezer an.
	EN	Please go to Settings/Advanced/Deezer to authenticate with Deezer.
	FR	Veuillez vous connecter à Deezer en accédant aux réglages du plugin Deezer (paramètres/avancé/Deezer ou préférences/serveur/Deezer).
	IT	Per autenticarti con Deezer, vai a Impostazioni/Avanzate/Deezer

PLUGIN_DEEZER_SELECT_ACCOUNT
	CS	Zvolení účtu
	DA	Vælg konto
	DE	Konto auswählen
	EN	Select Account
	ES	Seleccionar cuenta
	FI	Valitse tili
	FR	Sélectionner le compte
	IT	Seleziona account
	NL	Account selecteren
	NO	Velg konto
	PL	Wybierz konto w usłudze
	RU	Выберите учетную запись
	SV	Välj konto

PLUGIN_DEEZER_QUALITY
	DA	Kvalitet
	DE	Qualität
	EN	Quality
	FR	Qualité
	IT	Qualità

PLUGIN_DEEZER_QUALITY_DESC
	DA	Streaming kvalitet
	DE	Stream Qualität
	EN	Streaming quality
	FR	Qualité du streaming
	IT	Qualità dello streaming

PLUGIN_DEEZER_MOODS
	DA	Stemninger
	DE	Stimmungen
	EN	Moods
	FR	Ambiances
	IT	Moods

PLUGIN_DEEZER_CHART
	EN	Charts
	FR	Tops

PLUGIN_DEEZER_ALBUMS_PROGRESS
	CS	Alba Deezeru
	DA	Deezer Album
	DE	Deezer Alben
	EN	Deezer Albums
	FR	Albums Deezer
	IT	Deezer Albums
	NL	Deezer Albums

PLUGIN_DEEZER_PROGRESS_READ_ALBUMS
	CS	Načítání alb (%s)...
	DA	Henter Album (%s)...
	DE	Lese Alben (%s)...
	EN	Fetching Albums (%s)...
	FR	Récupération des albums (%s)...
	IT	Recupero gli album (%s)...
	NL	Albums ophalen (%s)...

PLUGIN_DEEZER_ARTISTS_PROGRESS
	CS	Interpeti Deezeru
	DA	Deezer Artister
	DE	Deezer Interpreten
	EN	Deezer Artists
	FR	Artistes Deezer
	IT	Deezer Artist
	NL	Deezer Artiesten

PLUGIN_DEEZER_PROGRESS_READ_ARTISTS
	CS	Načítání interpetů (%s)...
	DA	Henter Artister (%s)...
	DE	Lese Interpreten (%s)...
	EN	Fetching Artists (%s)...
	FR	Récupération des artistes (%s)...
	IT	Recupero gli artisti (%s)...
	NL	Artiesten ophalen (%s)...

PLUGIN_DEEZER_PLAYLISTS_PROGRESS
	CS	Seznamy skladeb Deezeru
	DA	Deezer Afspilningslister
	DE	Deezer Wiedergabelisten
	EN	Deezer Playlists
	FR	Listes de lecture Deezer
	IT	Deezer Playlists
	NL	Deezer Afspeellijsten

PLUGIN_DEEZER_PROGRESS_READ_PLAYLISTS
	CS	Získávání seznamů skladeb (%s)...
	DA	Henter Afspilningslister (%s)...
	DE	Lese Wiedergabelisten (%s)...
	EN	Fetching Playlists (%s)...
	FR	Récupération des listes de lecture (%s)...
	IT	Recupero le playlists (%s)...
	NL	Afspeellijsten ophalen (%s)...

PLUGIN_DEEZER_TOP_TRACKS
	CS	Nejlepší skladby
	DA	Mest populære numre
	DE	Top-Titel
	EN	Top Tracks
	ES	Pistas principales
	FI	Suositut kappaleet
	FR	Top titres
	IT	Brani più ascoltati
	NL	Topnummers
	NO	Mest populære spor
	PL	Najczęściej słuchane
	RU	Лучшие дорожки
	SV	Toppspår

PLUGIN_DEEZER_ARL_TOKEN
	DE	ARL Token
	EN	ARL token
	FR	Jeton ARL

PLUGIN_DEEZER_RELATED
	DE	Ähnliche Interpreten
	EN	Related
	FR	Artistes similaires

PLUGIN_DEEZER_SMART_RADIO
	EN	Smart Radio
	NL	Radio Intelligente

PLUGIN_DEEZER_FLOW
	EN	Flow

PLUGIN_DEEZER_DSTM_SMART_RADIO
	EN	Deezer Smart Radio

PLUGIN_DEEZER_DSTM_FLOW
	EN	Deezer Flow

PLUGIN_DEEZER_ON_DEEZER
	DE	Auf Deezer
	EN	On Deezer
	FR	Sur Deezer

PLUGIN_DEEZER_POP
	EN	Pop

PLUGIN_DEEZER_ROCK
	EN	Rock

PLUGIN_DEEZER_RAP
	EN	Rap

PLUGIN_DEEZER_ALTERNATIVE
	EN	Alternative
	FR	Indie & Alternative

PLUGIN_DEEZER_KPOP
	EN	K-Pop

PLUGIN_DEEZER_JAZZ
	EN	Jazz

PLUGIN_DEEZER_CLASSICAL
	DE	Klassische Musik
	EN	Classical
	FR	Classique

PLUGIN_DEEZER_CHANSON
	DE	Chanson
	EN	Songs
	FR	Chansons

PLUGIN_DEEZER_REGGAE
	EN	Reggae

PLUGIN_DEEZER_LATIN
	EN	Latin
	FR	Latino

PLUGIN_DEEZER_SOUL
	EN	Soul
	FR	Soul & Funk

PLUGIN_DEEZER_VARIETE
	DE	Französische Popmusik
	EN	French Pop
	FR	Variété française

PLUGIN_DEEZER_LOFI
	EN	LoFi
	FR	Lofi

PLUGIN_DEEZER_RNB
	EN	R&B

PLUGIN_DEEZER_DANCEEDM
	EN	Dance & EDM

PLUGIN_DEEZER_MOTIVATION
	DE	Workout
	EN	Motivation

PLUGIN_DEEZER_PARTY
	EN	Party
	FR	Soirée

PLUGIN_DEEZER_CHILL
	EN	Chill
	FR	Détente

PLUGIN_DEEZER_MELANCHOLY
	DE	Traurig
	EN	Melancholy
	FR	Melancolie

PLUGIN_DEEZER_YOU_AND_ME
	DE	Liebe
	EN	Love
	FR	Romance

PLUGIN_DEEZER_FOCUS
	DE	Fokus
	EN	Focus
	FR	Concentration

PLUGIN_DEEZER_EMPOWERMENT
	EN	Girl Power

PLUGIN_DEEZER_DSTM_SMART_RADIO
	EN	Deezer Smart Radio
	FR	Radio Intelligente Deezer

PLUGIN_DEEZER_DSTM_FLOW
	EN	Deezer Flow

PLUGIN_DEEZER_ADD_TO_FAVORITES
	DE	Zu Deezer Favoriten hinzufügen
	EN	Add to Deezer favorites
	FR	Ajouter aux favoris Deezer

PLUGIN_DEEZER_REMOVE_FROM_FAVORITES
	DE	Aus Deezer Favoriten entfernen
	EN	Remove from Deezer favorites
	FR	Supprimer des favoris Deezer

PLUGIN_DEEZER_ADD_TO_PLAYLIST
	DE	Zu Deezer Wiedergabeliste hinzufügen
	EN	Add to a Deezer playlist
	FR	Ajouter à une liste de lecture Deezer

PLUGIN_DEEZER_REMOVE_FROM_PLAYLIST
<<<<<<< HEAD
	EN	Remove from this playlist
	FR	Supprimer de cette liste de lecture
=======
	DE	Aus Deezer Wiedergabeliste entfernen
	EN	Remove from Deezer playlist
	FR	Supprimer de la liste de lecture Deezer
>>>>>>> 4c4e098e
<|MERGE_RESOLUTION|>--- conflicted
+++ resolved
@@ -323,11 +323,6 @@
 	FR	Ajouter à une liste de lecture Deezer
 
 PLUGIN_DEEZER_REMOVE_FROM_PLAYLIST
-<<<<<<< HEAD
 	EN	Remove from this playlist
 	FR	Supprimer de cette liste de lecture
-=======
-	DE	Aus Deezer Wiedergabeliste entfernen
-	EN	Remove from Deezer playlist
-	FR	Supprimer de la liste de lecture Deezer
->>>>>>> 4c4e098e
+	DE	Aus diese Wiedergabeliste entfernen
