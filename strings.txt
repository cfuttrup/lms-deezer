--- conflicted
+++ resolved
@@ -342,10 +342,7 @@
 
 PLUGIN_DEEZER_EPISODES
 	EN	Episodes
-<<<<<<< HEAD
 	FR	Épisodes
-=======
-	FR	Episodes
 
 PLUGIN_DEEZER_FLOW_DEFAULT
 	EN	Regular Flow
@@ -353,5 +350,5 @@
 
 PLUGIN_DEEZER_FLOW_DISCOVERY
 	EN	Discovery Flow
-	
->>>>>>> 9d292b46
+  FR  Flow découverte
+  